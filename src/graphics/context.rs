use std::cell::RefCell;
use std::rc::Rc;

use gfx_device_gl;
use gfx_glyph::{GlyphBrush, GlyphBrushBuilder};
use gfx_window_sdl;
use gfx::traits::FactoryExt;
use gfx::Factory;

use context::DebugId;
use graphics::*;
use conf::WindowSetup;

/// A structure that contains graphics state.
/// For instance, background and foreground colors,
/// window info, DPI, rendering pipeline state, etc.
///
/// As an end-user you shouldn't ever have to touch this.
pub(crate) struct GraphicsContextGeneric<B>
where
    B: BackendSpec,
{
    pub(crate) foreground_color: Color,
    pub(crate) background_color: Color,
    shader_globals: Globals,
    projection: Matrix4,
    pub(crate) modelview_stack: Vec<Matrix4>,
    pub(crate) white_image: Image,
    pub(crate) screen_rect: Rect,
    pub(crate) dpi: (f32, f32, f32),

    pub(crate) backend_spec: B,
    pub(crate) window: sdl2::video::Window,
    pub(crate) multisample_samples: u8,
    #[allow(dead_code)]
    gl_context: sdl2::video::GLContext,
    pub(crate) device: Box<B::Device>,
    pub(crate) factory: Box<B::Factory>,
    pub(crate) encoder: gfx::Encoder<B::Resources, B::CommandBuffer>,
    pub(crate) screen_render_target:
        gfx::handle::RenderTargetView<B::Resources, gfx::format::Srgba8>,
    #[allow(dead_code)]
    pub(crate) depth_view: gfx::handle::DepthStencilView<B::Resources, gfx::format::DepthStencil>,

    pub(crate) data: pipe::Data<B::Resources>,
    pub(crate) quad_slice: gfx::Slice<B::Resources>,
    pub(crate) quad_vertex_buffer: gfx::handle::Buffer<B::Resources, Vertex>,

    pub(crate) default_sampler_info: texture::SamplerInfo,
    pub(crate) samplers: SamplerCache<B>,

    default_shader: ShaderId,
    pub(crate) current_shader: Rc<RefCell<Option<ShaderId>>>,
    pub(crate) shaders: Vec<Box<ShaderHandle<B>>>,
<<<<<<< HEAD

    pub(crate) glyph_brush: GlyphBrush<'static, B::Resources, B::Factory>,
=======
>>>>>>> 46730c15
}

impl<B> fmt::Debug for GraphicsContextGeneric<B>
where
    B: BackendSpec,
{
    fn fmt(&self, formatter: &mut fmt::Formatter) -> fmt::Result {
        write!(formatter, "<GraphicsContext: {:p}>", self)
    }
}

/// A concrete graphics context for GL rendering.
pub(crate) type GraphicsContext = GraphicsContextGeneric<GlBackendSpec>;

impl GraphicsContext {
    /// Create a new GraphicsContext
    pub(crate) fn new(
        video: &sdl2::VideoSubsystem,
        window_setup: &WindowSetup,
        window_mode: WindowMode,
        backend: GlBackendSpec,
        debug_id: DebugId,
    ) -> GameResult<GraphicsContext> {
        // WINDOW SETUP
        let gl = video.gl_attr();
        gl.set_context_version(backend.major, backend.minor);
        gl.set_context_profile(sdl2::video::GLProfile::Core);
        gl.set_red_size(5);
        gl.set_green_size(5);
        gl.set_blue_size(5);
        gl.set_alpha_size(8);
        let samples = window_setup.samples as u8;
        if samples > 1 {
            gl.set_multisample_buffers(1);
            gl.set_multisample_samples(samples);
        }
        let mut window_builder =
            video.window(&window_setup.title, window_mode.width, window_mode.height);
        if window_setup.resizable {
            window_builder.resizable();
        }
        if window_setup.allow_highdpi {
            window_builder.allow_highdpi();
        }
        let (window, gl_context, device, mut factory, screen_render_target, depth_view) =
            gfx_window_sdl::init(video, window_builder)?;

        let display_index = window.display_index()?;
        let dpi = window.subsystem().display_dpi(display_index)?;

        GraphicsContext::set_vsync(video, window_mode.vsync)?;
        {
            // Log a bunch of debug info
            let vsync = video.gl_get_swap_interval();
            let gl_attr = video.gl_attr();
            let (major, minor) = gl_attr.context_version();
            let profile = gl_attr.context_profile();
            let (w, h) = window.size();
            let (dw, dh) = window.drawable_size();
            let info = device.get_info();
            // gfx doesn't allow us to get the OpenGL vendor string
            // and SDL can't do it unless we create a renderer, which
            // is precluded by us wanting to manage our own OpenGL state.  Hmmmm.
            debug!("Window created.");
            debug!(
                "  Asked for     OpenGL {}.{} Core, vsync: {}",
                backend.major, backend.minor, window_mode.vsync
            );
            debug!(
                "  Actually got: OpenGL {}.{} {:?}, vsync: {:?}",
                major, minor, profile, vsync
            );
            debug!(
                "  Window size: {}x{}, drawable size: {}x{}, DPI: {:?}",
                w, h, dw, dh, dpi
            );
            debug!(
                "  Driver vendor: {}, renderer {}, version {:?}, shading language {:?}",
                info.platform_name.vendor,
                info.platform_name.renderer,
                info.version,
                info.shading_language
            );
        }

        // GFX SETUP
        let mut encoder: gfx::Encoder<
            gfx_device_gl::Resources,
            gfx_device_gl::CommandBuffer,
        > = factory.create_command_buffer().into();

        let blend_modes = [
            BlendMode::Alpha,
            BlendMode::Add,
            BlendMode::Subtract,
            BlendMode::Invert,
            BlendMode::Multiply,
            BlendMode::Replace,
            BlendMode::Lighten,
            BlendMode::Darken,
        ];
        let (shader, draw) = create_shader(
            include_bytes!("shader/basic_150.glslv"),
            include_bytes!("shader/basic_150.glslf"),
            EmptyConst,
            "Empty",
            &mut encoder,
            &mut factory,
            samples,
            Some(&blend_modes[..]),
            debug_id,
        )?;

        let font = if let Font::TTFFont { font, .. } = Font::default_font()? {
            font
        } else {
            return Err(GameError::FontError(
                "Couldn't acquire default font during graphics context initialization.".into(),
            ));
        };
        let glyph_brush = GlyphBrushBuilder::using_font(font)
            .build(factory.clone());

        let rect_inst_props = factory.create_buffer(
            1,
            gfx::buffer::Role::Vertex,
            gfx::memory::Usage::Dynamic,
            gfx::memory::Bind::SHADER_RESOURCE,
        )?;

        let (quad_vertex_buffer, mut quad_slice) =
            factory.create_vertex_buffer_with_slice(&QUAD_VERTS, &QUAD_INDICES[..]);

        quad_slice.instances = Some((1, 0));

        let globals_buffer = factory.create_constant_buffer(1);
        let mut samplers: SamplerCache<GlBackendSpec> = SamplerCache::new();
        let sampler_info =
            texture::SamplerInfo::new(texture::FilterMethod::Bilinear, texture::WrapMode::Clamp);
        let sampler = samplers.get_or_insert(sampler_info, &mut factory);
        let white_image = Image::make_raw(
            &mut factory,
            &sampler_info,
            1,
            1,
            &[255, 255, 255, 255],
            debug_id,
        )?;
        let texture = white_image.texture.clone();

        let data = pipe::Data {
            vbuf: quad_vertex_buffer.clone(),
            tex: (texture, sampler),
            rect_instance_properties: rect_inst_props,
            globals: globals_buffer,
            out: screen_render_target.clone(),
        };

        // Set initial uniform values
        let left = 0.0;
        let right = window_mode.width as f32;
        let top = 0.0;
        let bottom = window_mode.height as f32;
        let initial_projection = Matrix4::identity(); // not the actual initial projection matrix, just placeholder
        let initial_transform = Matrix4::identity();
        let globals = Globals {
            mvp_matrix: initial_projection.into(),
        };

        let mut gfx = GraphicsContext {
            foreground_color: types::WHITE,
            background_color: Color::new(0.1, 0.2, 0.3, 1.0),
            shader_globals: globals,
            projection: initial_projection,
            modelview_stack: vec![initial_transform],
            white_image,
            screen_rect: Rect::new(left, top, right - left, bottom - top),
            dpi,

            backend_spec: backend,
            window,
            multisample_samples: samples,
            gl_context,
            device: Box::new(device),
            factory: Box::new(factory),
            encoder,
            screen_render_target,
            depth_view,

            data,
            quad_slice,
            quad_vertex_buffer,

            default_sampler_info: sampler_info,
            samplers,

            default_shader: shader.shader_id(),
            current_shader: Rc::new(RefCell::new(None)),
            shaders: vec![draw],

            glyph_brush,
        };
        gfx.set_window_mode(window_mode)?;

        // Calculate and apply the actual initial projection matrix
        let w = window_mode.width as f32;
        let h = window_mode.height as f32;
        let rect = Rect {
            x: 0.0,
            y: 0.0,
            w,
            h,
        };
        gfx.set_projection_rect(rect);
        gfx.calculate_transform_matrix();
        gfx.update_globals()?;
        Ok(gfx)
    }

    /// Sends the current value of the graphics context's shader globals
    /// to the graphics card.
    pub(crate) fn update_globals(&mut self) -> GameResult<()> {
        self.encoder
            .update_buffer(&self.data.globals, &[self.shader_globals], 0)?;
        Ok(())
    }

    /// Recalculates the context's Model-View-Projection matrix based on
    /// the matrices on the top of the respective stacks and the projection
    /// matrix.
    pub(crate) fn calculate_transform_matrix(&mut self) {
        let modelview = self.modelview_stack
            .last()
            .expect("Transform stack empty; should never happen");
        let mvp = self.projection * modelview;
        self.shader_globals.mvp_matrix = mvp.into();
    }

    /// Pushes a homogeneous transform matrix to the top of the transform
    /// (model) matrix stack.
    pub(crate) fn push_transform(&mut self, t: Matrix4) {
        self.modelview_stack.push(t);
    }

    /// Pops the current transform matrix off the top of the transform
    /// (model) matrix stack.
    pub(crate) fn pop_transform(&mut self) {
        if self.modelview_stack.len() > 1 {
            self.modelview_stack.pop();
        }
    }

    /// Sets the current model-view transform matrix.
    pub(crate) fn set_transform(&mut self, t: Matrix4) {
        assert!(
            !self.modelview_stack.is_empty(),
            "Tried to set a transform on an empty transform stack!"
        );
        let last = self.modelview_stack
            .last_mut()
            .expect("Transform stack empty; should never happen!");
        *last = t;
    }

    /// Gets a copy of the current transform matrix.
    pub(crate) fn get_transform(&self) -> Matrix4 {
        assert!(
            !self.modelview_stack.is_empty(),
            "Tried to get a transform on an empty transform stack!"
        );
        let last = self.modelview_stack
            .last()
            .expect("Transform stack empty; should never happen!");
        *last
    }

    /// Converts the given `DrawParam` into an `InstanceProperties` object and
    /// sends it to the graphics card at the front of the instance buffer.
    pub(crate) fn update_instance_properties(&mut self, draw_params: DrawParam) -> GameResult<()> {
        // This clone is cheap since draw_params is Copy
        let mut new_draw_params = draw_params;
        let fg = Some(self.foreground_color);
        new_draw_params.color = draw_params.color.or(fg);
        let properties = new_draw_params.into();
        self.encoder
            .update_buffer(&self.data.rect_instance_properties, &[properties], 0)?;
        Ok(())
    }

    /// Draws with the current encoder, slice, and pixel shader. Prefer calling
    /// this method from `Drawables` so that the pixel shader gets used
    pub(crate) fn draw(
        &mut self,
        slice: Option<&gfx::Slice<gfx_device_gl::Resources>>,
    ) -> GameResult<()> {
        let slice = slice.unwrap_or(&self.quad_slice);
        let id = (*self.current_shader.borrow()).unwrap_or(self.default_shader);
        let shader_handle = &self.shaders[id];

        shader_handle.draw(&mut self.encoder, slice, &self.data)?;
        Ok(())
    }

    /// Sets the blend mode of the active shader
    pub(crate) fn set_blend_mode(&mut self, mode: BlendMode) -> GameResult<()> {
        let id = (*self.current_shader.borrow()).unwrap_or(self.default_shader);
        let shader_handle = &mut self.shaders[id];
        shader_handle.set_blend_mode(mode)
    }

    /// Gets the current blend mode of the active shader
    pub(crate) fn get_blend_mode(&self) -> BlendMode {
        let id = (*self.current_shader.borrow()).unwrap_or(self.default_shader);
        let shader_handle = &self.shaders[id];
        shader_handle.get_blend_mode()
    }

    /// Shortcut function to set the projection matrix to an
    /// orthographic projection based on the given `Rect`.
    ///
    /// Call `update_globals()` to apply it after calling this.
    pub(crate) fn set_projection_rect(&mut self, rect: Rect) {
        type Vec3 = na::Vector3<f32>;
        self.screen_rect = rect;
        self.projection =
            Matrix4::new_orthographic(rect.x, rect.x + rect.w, rect.y, rect.y + rect.h, -1.0, 1.0)
                .append_nonuniform_scaling(&Vec3::new(1.0, -1.0, 1.0));
    }

    /// Sets the raw projection matrix to the given Matrix.
    ///
    /// Call `update_globals()` to apply after calling this.
    pub(crate) fn set_projection(&mut self, mat: Matrix4) {
        self.projection = mat;
    }

    /// Gets a copy of the raw projection matrix.
    pub(crate) fn get_projection(&self) -> Matrix4 {
        self.projection
    }

    /// Just a helper method to set window mode from a WindowMode object.
    pub(crate) fn set_window_mode(&mut self, mode: WindowMode) -> GameResult<()> {
        let window = &mut self.window;
        window.set_size(mode.width, mode.height)?;
        // SDL sets "bordered" but Love2D does "not bordered";
        // we use the Love2D convention.
        window.set_bordered(!mode.borderless);
        window.set_fullscreen(mode.fullscreen_type.into())?;
        window.set_minimum_size(mode.min_width, mode.min_height)?;
        window.set_maximum_size(mode.max_width, mode.max_height)?;
        Ok(())
    }

    /// Another helper method to set vsync.
    pub(crate) fn set_vsync(video: &sdl2::VideoSubsystem, vsync: bool) -> GameResult<()> {
        let vsync_int = if vsync { 1 } else { 0 };
        if video.gl_set_swap_interval(vsync_int) {
            Ok(())
        } else {
            let err = sdl2::get_error();
            Err(GameError::VideoError(err))
        }
    }

    /// Communicates changes in the viewport size between SDL and gfx.
    ///
    /// Also replaces gfx.data.out so it may cause squirrelliness to
    /// happen with canvases or other things that touch it.
    pub(crate) fn resize_viewport(&mut self) {
        gfx_window_sdl::update_views(
            &self.window,
            &mut self.screen_render_target,
            &mut self.depth_view,
        );
    }
}<|MERGE_RESOLUTION|>--- conflicted
+++ resolved
@@ -52,11 +52,8 @@
     default_shader: ShaderId,
     pub(crate) current_shader: Rc<RefCell<Option<ShaderId>>>,
     pub(crate) shaders: Vec<Box<ShaderHandle<B>>>,
-<<<<<<< HEAD
-
+  
     pub(crate) glyph_brush: GlyphBrush<'static, B::Resources, B::Factory>,
-=======
->>>>>>> 46730c15
 }
 
 impl<B> fmt::Debug for GraphicsContextGeneric<B>
